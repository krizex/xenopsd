--- conflicted
+++ resolved
@@ -694,10 +694,7 @@
     "serial/0/limit",    string_of_int 65536;
     "console/port",      string_of_int console_port;
     "console/ring-ref",  sprintf "%nu" console_mfn;
-<<<<<<< HEAD
-=======
     "console/limit",     string_of_int 65536;
->>>>>>> 2705115b
   ] in
   let vm_stuff = [] in
   build_post ~xc ~xs ~vcpus ~target_mib ~static_max_mib
@@ -779,10 +776,7 @@
     "serial/0/limit",    string_of_int 65536;
     "console/port",      string_of_int console_port;
     "console/ring-ref",  sprintf "%nu" console_mfn;
-<<<<<<< HEAD
-=======
     "console/limit",     string_of_int 65536;
->>>>>>> 2705115b
   ] in
 (*
 	let store_mfn =
@@ -1002,10 +996,7 @@
     "serial/0/limit",    string_of_int 65536;
     "console/port",     string_of_int console_port;
     "console/ring-ref", sprintf "%nu" console_mfn;
-<<<<<<< HEAD
-=======
     "console/limit",    string_of_int 65536;
->>>>>>> 2705115b
   ] in
   let vm_stuff = [] in
   build_post ~xc ~xs ~vcpus ~target_mib ~static_max_mib
@@ -1041,10 +1032,7 @@
     "serial/0/limit",    string_of_int 65536;
     "console/port",     string_of_int console_port;
     "console/ring-ref", sprintf "%nu" console_mfn;
-<<<<<<< HEAD
-=======
     "console/limit",    string_of_int 65536;
->>>>>>> 2705115b
   ] in
   let vm_stuff = [
     "rtc/timeoffset",    timeoffset;
@@ -1064,7 +1052,6 @@
   restore_fct ~xc ~xs ~store_domid ~console_domid ~no_incr_generationid
     ~static_max_kib:info.memory_max ~target_kib:info.memory_target ~vcpus:info.vcpus ~extras
     xenguest_path domid fd
-<<<<<<< HEAD
 
 let restore_vgpu (task: Xenops_task.task_handle) ~xc ~xs domid fd vgpu vcpus =
   let uuid = get_uuid ~xc domid in
@@ -1098,14 +1085,6 @@
     | None -> [], []
   in
 
-=======
-
-type suspend_flag = Live | Debug
-
-let write_libxc_record' (task: Xenops_task.task_handle) ~xc ~xs ~hvm xenguest_path domid uuid fd flags progress_callback qemu_domid do_suspend_callback =
-  let fd_uuid = Uuid.(to_string (create `V4)) in
-
->>>>>>> 2705115b
   let cmdline_to_flag flag =
     match flag with
     | Live -> [ "-live"; "true" ]
@@ -1118,17 +1097,11 @@
     "-mode"; if hvm then "hvm_save" else "save";
     "-domid"; string_of_int domid;
     "-fork"; "true";
-<<<<<<< HEAD
   ] @ (List.concat flags') @ vgpu_cmdline in
 
   let fds = [fd_uuid, fd] @ vgpu_args in
 
   XenguestHelper.with_connection task xenguest_path domid xenguestargs fds
-=======
-  ] @ (List.concat flags') in
-
-  XenguestHelper.with_connection task xenguest_path domid xenguestargs [ fd_uuid, fd ]
->>>>>>> 2705115b
     (fun cnx ->
        debug "VM = %s; domid = %d; waiting for xenguest to call suspend callback" (Uuid.to_string uuid) domid;
 
@@ -1187,19 +1160,12 @@
          error "VM = %s; domid = %d; xenguesthelper protocol failure" (Uuid.to_string uuid) domid;
     )
 
-<<<<<<< HEAD
 let write_libxc_record ~(task: Xenops_task.task_handle) ~xc ~xs ~hvm ~xenguest_path ~domid
     ~uuid ~fd ~vgpu_fd ~flags ~progress_callback ~qemu_domid ~do_suspend_callback =
   Device.Dm.with_dirty_log domid (fun () ->
       write_libxc_record' ~task ~xc ~xs ~hvm ~xenguest_path ~domid
         ~uuid ~fd ~vgpu_fd ~flags ~progress_callback ~qemu_domid ~do_suspend_callback
   )
-=======
-let write_libxc_record (task: Xenops_task.task_handle) ~xc ~xs ~hvm xenguest_path domid uuid fd flags progress_callback qemu_domid do_suspend_callback =
-  Device.Dm.with_dirty_log domid (fun () ->
-      write_libxc_record' task ~xc ~xs ~hvm xenguest_path domid uuid fd flags progress_callback qemu_domid do_suspend_callback
-    )
->>>>>>> 2705115b
 
 let write_qemu_record domid uuid legacy_libxc fd =
   let file = sprintf qemu_save_path domid in
@@ -1222,37 +1188,12 @@
       Unix.unlink file;
       Unix.close fd2
     )
-<<<<<<< HEAD
-=======
-
-let write_demu_record domid uuid fd =
-  let file = sprintf demu_save_path domid in
-  let fd2 = Unix.openfile file [ Unix.O_RDONLY ] 0o640 in
-  finally (fun () ->
-      let size = Int64.of_int Unix.((stat file).st_size) in
-      let open Suspend_image in
-      let open Suspend_image.M in
-      debug "Writing Demu header with length %Ld" size;
-      write_header fd (Demu, size) >>= fun () ->
-      debug "VM = %s; domid = %d; writing %Ld bytes from %s" (Uuid.to_string uuid) domid size file;
-      if Unixext.copy_file ~limit:size fd2 fd <> size
-      then failwith "Failed to write whole demu state file";
-      return ()
-    ) (fun () ->
-      Unix.unlink file;
-      Unix.close fd2
-    )
->>>>>>> 2705115b
 
 (* suspend register the callback function that will be call by linux_save
  * and is in charge to suspend the domain when called. the whole domain
  * context is saved to fd
 *)
-<<<<<<< HEAD
 let suspend (task: Xenops_task.task_handle) ~xc ~xs ~hvm xenguest_path vm_str domid fd vgpu_fd flags ?(progress_callback = fun _ -> ()) ~qemu_domid do_suspend_callback =
-=======
-let suspend (task: Xenops_task.task_handle) ~xc ~xs ~hvm xenguest_path vm_str domid fd flags ?(progress_callback = fun _ -> ()) ~qemu_domid do_suspend_callback =
->>>>>>> 2705115b
   let module DD = Debug.Make(struct let name = "mig64" end) in
   let open DD in
   let uuid = get_uuid ~xc domid in
@@ -1281,31 +1222,20 @@
     let libxc_header = (if legacy_libxc then Libxc_legacy else Libxc) in
     write_header fd (libxc_header, 0L) >>= fun () ->
     debug "Writing Libxc record";
-<<<<<<< HEAD
     write_libxc_record ~task ~xc ~xs ~hvm ~xenguest_path ~domid ~uuid ~fd ~vgpu_fd ~flags
       ~progress_callback ~qemu_domid ~do_suspend_callback;
-=======
-    write_libxc_record task ~xc ~xs ~hvm xenguest_path domid uuid fd flags
-      progress_callback qemu_domid do_suspend_callback;
->>>>>>> 2705115b
     (* Qemu record (if this is a hvm domain) *)
     (* Currently Qemu suspended inside above call with the libxc memory
        		* image, we should try putting it below in the relevant section of the
        		* suspend-image-writing *)
     (if hvm then write_qemu_record domid uuid legacy_libxc fd else return ()) >>= fun () ->
     debug "Qemu record written";
-<<<<<<< HEAD
-=======
-    let vgpu = Sys.file_exists (sprintf demu_save_path domid) in
-    (if vgpu then write_demu_record domid uuid fd else return ()) >>= fun () ->
->>>>>>> 2705115b
     debug "Writing End_of_image footer";
     write_header fd (End_of_image, 0L)
   in match res with
   | `Ok () ->
     debug "VM = %s; domid = %d; suspend complete" (Uuid.to_string uuid) domid
   | `Error e -> raise e
-<<<<<<< HEAD
 
 let suspend_vgpu (task: Xenops_task.task_handle) ~xc ~xs domid fd =
   let uuid = get_uuid ~xc domid in
@@ -1318,8 +1248,6 @@
   | `Ok () ->
     debug "VM = %s; domid = %d; suspend_vgpu_setup complete" (Uuid.to_string uuid) domid
   | `Error e -> raise e
-=======
->>>>>>> 2705115b
 
 let send_s3resume ~xc domid =
   let uuid = get_uuid ~xc domid in
