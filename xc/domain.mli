(*
 * Copyright (C) 2006-2009 Citrix Systems Inc.
 *
 * This program is free software; you can redistribute it and/or modify
 * it under the terms of the GNU Lesser General Public License as published
 * by the Free Software Foundation; version 2.1 only. with the special
 * exception on linking described in file LICENSE.
 *
 * This program is distributed in the hope that it will be useful,
 * but WITHOUT ANY WARRANTY; without even the implied warranty of
 * MERCHANTABILITY or FITNESS FOR A PARTICULAR PURPOSE.  See the
 * GNU Lesser General Public License for more details.
 *)
(** High-level domain management functions *)

open Device_common

type domid = Xenctrl.domid

exception Suspend_image_failure
exception Not_enough_memory of int64
exception Domain_build_failed
exception Domain_restore_failed
exception Xenguest_protocol_failure of string (* internal protocol failure *)
exception Xenguest_failure of string (* an actual error is reported to us *)
exception Emu_manager_protocol_failure (* internal protocol failure *)
exception Emu_manager_failure of string (* an actual error is reported to us *)
exception Timeout_backend
exception Could_not_read_file of string (* eg linux kernel/ initrd *)

type xen_arm_arch_domainconfig = (* Xenctrl.xen_arm_arch_domainconfig = *) {
  gic_version: int;
  nr_spis: int;
  clock_frequency: int32;
}

type x86_arch_emulation_flags = (* Xenctrl.x86_arch_emulation_flags = *)
| X86_EMU_LAPIC
| X86_EMU_HPET
| X86_EMU_PM
| X86_EMU_RTC
| X86_EMU_IOAPIC
| X86_EMU_PIC
| X86_EMU_VGA
| X86_EMU_IOMMU
| X86_EMU_PIT
| X86_EMU_USE_PIRQ

val emulation_flags_pvh : x86_arch_emulation_flags list
val emulation_flags_all : x86_arch_emulation_flags list

type xen_x86_arch_domainconfig = (* Xenctrl.xen_x86_arch_domainconfig = *) {
  emulation_flags: x86_arch_emulation_flags list;
}

type arch_domainconfig = (* Xenctrl.arch_domainconfig = *)
  | ARM of xen_arm_arch_domainconfig
  | X86 of xen_x86_arch_domainconfig
val rpc_of_arch_domainconfig : arch_domainconfig -> Rpc.t
val arch_domainconfig_of_rpc : Rpc.t -> arch_domainconfig

type create_info = {
  ssidref: int32;
  hvm: bool;
  hap: bool;
  name: string;
  xsdata: (string * string) list;
  platformdata: (string * string) list;
  bios_strings: (string * string) list;
  has_vendor_device: bool;
}
val create_info_of_rpc: Rpc.t -> create_info
val rpc_of_create_info: create_info -> Rpc.t

type build_hvm_info = {
  shadow_multiplier: float;
  video_mib: int;
}
val build_hvm_info_of_rpc: Rpc.t -> build_hvm_info
val rpc_of_build_hvm_info: build_hvm_info -> Rpc.t

type build_pv_info = {
  cmdline: string;
  ramdisk: string option;
}
val build_pv_info_of_rpc: Rpc.t -> build_pv_info
val rpc_of_build_pv_info: build_pv_info -> Rpc.t

type build_pvh_info = {
  cmdline: string;                        (* cmdline for the kernel (image) *)
  modules: (string * string option) list; (* list of modules plus optional cmdlines *)
  shadow_multiplier: float;
  video_mib: int;
}
val build_pvh_info_of_rpc: Rpc.t -> build_pvh_info
val rpc_of_build_pvh_info: build_pvh_info -> Rpc.t

type builder_spec_info =
  | BuildHVM of build_hvm_info
  | BuildPV of build_pv_info
  | BuildPVH of build_pvh_info
val builder_spec_info_of_rpc: Rpc.t -> builder_spec_info
val rpc_of_builder_spec_info: builder_spec_info -> Rpc.t

type build_info = {
  memory_max: int64;    (* memory max in kilobytes *)
  memory_target: int64; (* memory target in kilobytes *)
  kernel: string;       (* in hvm case, point to hvmloader *)
  vcpus: int;           (* vcpus max *)
  priv: builder_spec_info;
}
val build_info_of_rpc: Rpc.t -> build_info
val rpc_of_build_info: build_info -> Rpc.t

(** Create a fresh (empty) domain with a specific UUID, returning the domain ID *)
val make: xc:Xenctrl.handle -> xs:Xenstore.Xs.xsh -> create_info -> arch_domainconfig -> Uuidm.t -> domid

(** 'types' of shutdown request *)
type shutdown_reason = PowerOff | Reboot | Suspend | Crash | Halt | S3Suspend | Unknown of int

(** string versions of the shutdown_reasons, suitable for writing into control/shutdown *)
val string_of_shutdown_reason : shutdown_reason -> string

(** decodes the shutdown_reason contained within the xc dominfo struct *)
val shutdown_reason_of_int : int -> shutdown_reason

(** Immediately force shutdown the domain with reason 'shutdown_reason' *)
val hard_shutdown: xc:Xenctrl.handle -> domid -> shutdown_reason -> unit

(** Thrown if the domain has disappeared *)
exception Domain_does_not_exist

(** Tell the domain to shutdown with reason 'shutdown_reason'. Don't wait for an ack *)
val shutdown: xc:Xenctrl.handle -> xs:Xenstore.Xs.xsh -> domid -> shutdown_reason -> unit

(** Tell the domain to shutdown with reason 'shutdown_reason', waiting for an ack *)
val shutdown_wait_for_ack: Xenops_task.Xenops_task.task_handle -> timeout:float -> xc:Xenctrl.handle -> xs:Xenstore.Xs.xsh -> domid -> [`hvm | `pv | `pvh] -> shutdown_reason -> unit

(** send a domain a sysrq *)
val sysrq: xs:Xenstore.Xs.xsh -> domid -> char -> unit

(** destroy a domain *)
val destroy: Xenops_task.Xenops_task.task_handle -> xc: Xenctrl.handle -> xs:Xenstore.Xs.xsh -> qemu_domid:int -> dm:Device.Profile.t -> domid -> unit

(** Pause a domain *)
val pause: xc: Xenctrl.handle -> domid -> unit

(** Unpause a domain *)
val unpause: xc: Xenctrl.handle -> domid -> unit

(** [set_action_request xs domid None] declares this domain is fully intact.
    	Any other string is a hint to the toolstack that the domain is still broken. *)
val set_action_request: xs:Xenstore.Xs.xsh -> domid -> string option -> unit

val get_action_request: xs:Xenstore.Xs.xsh -> domid -> string option

(** Restore a domain using the info provided *)
val build: Xenops_task.Xenops_task.task_handle -> xc: Xenctrl.handle -> xs: Xenstore.Xs.xsh -> store_domid:int -> console_domid:int -> timeoffset:string -> extras:string list -> build_info -> string -> domid -> bool -> unit

(** Restore a domain using the info provided *)
val restore: Xenops_task.Xenops_task.task_handle -> xc: Xenctrl.handle -> xs: Xenstore.Xs.xsh
  -> store_domid:int -> console_domid:int -> no_incr_generationid:bool
  -> timeoffset:string -> extras:string list -> build_info
  -> manager_path:string -> domid
  -> Unix.file_descr -> Unix.file_descr option
  -> unit

type suspend_flag = Live | Debug

(** suspend a domain into the file descriptor *)
val suspend: Xenops_task.Xenops_task.task_handle -> xc: Xenctrl.handle -> xs: Xenstore.Xs.xsh
  -> domain_type: [`hvm | `pv | `pvh]
<<<<<<< HEAD
  -> dm:Device.Profile.t
  -> xenguest_path:string -> emu_manager_path:string -> string -> domid
=======
  -> manager_path:string -> string -> domid
>>>>>>> 38cbe764
  -> Unix.file_descr
  -> Unix.file_descr option
  -> suspend_flag list
  -> ?progress_callback: (float -> unit)
  -> qemu_domid: int
  -> (unit -> unit) -> unit

(** send a s3resume event to a domain *)
val send_s3resume: xc: Xenctrl.handle -> domid -> unit

(** Set cpu affinity of some vcpus of a domain using an boolean array *)
val vcpu_affinity_set: xc: Xenctrl.handle -> domid -> int -> bool array -> unit

(** Get Cpu affinity of some vcpus of a domain *)
val vcpu_affinity_get: xc: Xenctrl.handle -> domid -> int -> bool array

(** Get the uuid from a specific domain *)
val get_uuid: xc: Xenctrl.handle -> Xenctrl.domid -> Uuidm.t

(** Write the min,max values of memory/target to xenstore for use by a memory policy agent *)
val set_memory_dynamic_range: xc:Xenctrl.handle -> xs: Xenstore.Xs.xsh -> min:int -> max:int -> domid -> unit

(** Grant a domain access to a range of IO ports *)
val add_ioport: xc: Xenctrl.handle -> domid -> int -> int -> unit

(** Revoke a domain's access to a range of IO ports *)
val del_ioport: xc: Xenctrl.handle -> domid -> int -> int -> unit

(** Grant a domain access to a range of IO memory *)
val add_iomem: xc: Xenctrl.handle -> domid -> int64 -> int64 -> unit

(** Revoke a domain's access to a range of IO memory *)
val del_iomem: xc: Xenctrl.handle -> domid -> int64 -> int64 -> unit

(** Grant a domain access to a physical IRQ *)
val add_irq: xc: Xenctrl.handle -> domid -> int -> unit

(** Revoke a domain's access to a physical IRQ *)
val del_irq: xc: Xenctrl.handle -> domid -> int -> unit

(** Restrict a domain to a maximum machine address width *)
val set_machine_address_size: xc: Xenctrl.handle -> domid -> int option -> unit

(** Suppress spurious page faults for this domain *)
val suppress_spurious_page_faults: xc: Xenctrl.handle -> domid -> unit

val set_memory_target : xs:Xenstore.Xs.xsh -> Xenstore.Xs.domid -> int64 -> unit

val wait_xen_free_mem : xc:Xenctrl.handle -> ?maximum_wait_time_seconds:int -> int64 -> bool

val allowed_xsdata_prefixes: string list

val set_xsdata : xs:Xenstore.Xs.xsh -> domid -> (string * string) list -> unit<|MERGE_RESOLUTION|>--- conflicted
+++ resolved
@@ -170,12 +170,8 @@
 (** suspend a domain into the file descriptor *)
 val suspend: Xenops_task.Xenops_task.task_handle -> xc: Xenctrl.handle -> xs: Xenstore.Xs.xsh
   -> domain_type: [`hvm | `pv | `pvh]
-<<<<<<< HEAD
   -> dm:Device.Profile.t
-  -> xenguest_path:string -> emu_manager_path:string -> string -> domid
-=======
   -> manager_path:string -> string -> domid
->>>>>>> 38cbe764
   -> Unix.file_descr
   -> Unix.file_descr option
   -> suspend_flag list
